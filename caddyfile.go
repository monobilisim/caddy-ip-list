package caddy_url_ip

import (
	"strings"
	"bufio"
	"context"
	"net/http"
	"net/netip"
	"sync"
	"time"

	"github.com/caddyserver/caddy/v2"
	"github.com/caddyserver/caddy/v2/caddyconfig/caddyfile"
	"github.com/caddyserver/caddy/v2/modules/caddyhttp"
)


func init() {
	caddy.RegisterModule(URLIPRange{})
}

// URLIPRange provides a range of IP address prefixes (CIDRs) retrieved from url.
type URLIPRange struct {
    // List of URLs to fetch the IP ranges from.
    URLs []string `json:"url"`
	// refresh Interval
	Interval caddy.Duration `json:"interval,omitempty"`
	// request Timeout
	Timeout caddy.Duration `json:"timeout,omitempty"`

	// Holds the parsed CIDR ranges from Ranges.
	ranges []netip.Prefix

	ctx  caddy.Context
	lock *sync.RWMutex
}

// CaddyModule returns the Caddy module information.
func (URLIPRange) CaddyModule() caddy.ModuleInfo {
	return caddy.ModuleInfo{
		ID:  "http.ip_sources.url",
		New: func() caddy.Module { return new(URLIPRange) },
	}
}

// getContext returns a cancelable context, with a timeout if configured.
func (s *URLIPRange) getContext() (context.Context, context.CancelFunc) {
	if s.Timeout > 0 {
		return context.WithTimeout(s.ctx, time.Duration(s.Timeout))
	}
	return context.WithCancel(s.ctx)
}

func (s *URLIPRange) fetch(api string) ([]netip.Prefix, error) {
	ctx, cancel := s.getContext()
	defer cancel()

	req, err := http.NewRequestWithContext(ctx, http.MethodGet, api, nil)
	if err != nil {
		return nil, err
	}

	resp, err := http.DefaultClient.Do(req)
	if err != nil {
		return nil, err
	}
	defer resp.Body.Close()

	scanner := bufio.NewScanner(resp.Body)
	var prefixes []netip.Prefix
	for scanner.Scan() {
		line := scanner.Text()

		// Remove comments from the line
		if idx := strings.Index(line, "#"); idx != -1 {
			line = line[:idx]
		}

		// Trim spaces
		line = strings.TrimSpace(line)

		// Skip empty lines
		if line == "" {
			continue
		}

		// Convert to prefix
		prefix, err := caddyhttp.CIDRExpressionToPrefix(line)
		if err != nil {
			return nil, err
		}
		prefixes = append(prefixes, prefix)
	}
	return prefixes, nil
}

func (s *URLIPRange) getPrefixes() ([]netip.Prefix, error) {
	var fullPrefixes []netip.Prefix
<<<<<<< HEAD

	// Fetch ipv4 list
	prefixes, err := s.fetch(s.URL)
	if err != nil {
		return nil, err
	}
	fullPrefixes = append(fullPrefixes, prefixes...)

=======
    for _, url := range s.URLs {
	    // fetch ipv4 list
	    prefixes, err := s.fetch(url)
	    if err != nil {
		    return nil, err
	    }
	    fullPrefixes = append(fullPrefixes, prefixes...)
    }
>>>>>>> 8f983879

	return fullPrefixes, nil
}

func (s *URLIPRange) Provision(ctx caddy.Context) error {
	s.ctx = ctx
	s.lock = new(sync.RWMutex)

	// update in background
	go s.refreshLoop()
	return nil
}

func (s *URLIPRange) refreshLoop() {
	if s.Interval == 0 {
		s.Interval = caddy.Duration(time.Hour)
	}

	ticker := time.NewTicker(time.Duration(s.Interval))
	// first time update
	s.lock.Lock()
	// it's nil anyway if there is an error
	s.ranges, _ = s.getPrefixes()
	s.lock.Unlock()
	for {
		select {
		case <-ticker.C:
			fullPrefixes, err := s.getPrefixes()
			if err != nil {
				break
			}

			s.lock.Lock()
			s.ranges = fullPrefixes
			s.lock.Unlock()
		case <-s.ctx.Done():
			ticker.Stop()
			return
		}
	}
}

func (s *URLIPRange) GetIPRanges(_ *http.Request) []netip.Prefix {
	s.lock.RLock()
	defer s.lock.RUnlock()
	return s.ranges
}

// UnmarshalCaddyfile implements caddyfile.Unmarshaler.
//
//	url {
//	   interval val
//	   timeout val
//	   url string
//	}
func (m *URLIPRange) UnmarshalCaddyfile(d *caddyfile.Dispenser) error {
	d.Next() // Skip module name.

	// No same-line options are supported
	if d.NextArg() {
		return d.ArgErr()
	}

	for nesting := d.Nesting(); d.NextBlock(nesting); {
		switch d.Val() {
		case "interval":
			if !d.NextArg() {
				return d.ArgErr()
			}
			val, err := caddy.ParseDuration(d.Val())
			if err != nil {
				return err
			}
			m.Interval = caddy.Duration(val)
		case "timeout":
			if !d.NextArg() {
				return d.ArgErr()
			}
			val, err := caddy.ParseDuration(d.Val())
			if err != nil {
				return err
			}
			m.Timeout = caddy.Duration(val)
        case "url":
            if !d.NextArg() {
                return d.ArgErr()
            }
            m.URLs = append(m.URLs, d.Val())
		default:
			return d.ArgErr()
		}
	}

	return nil
}

// Interface guards
var (
	_ caddy.Module            = (*URLIPRange)(nil)
	_ caddy.Provisioner       = (*URLIPRange)(nil)
	_ caddyfile.Unmarshaler   = (*URLIPRange)(nil)
	_ caddyhttp.IPRangeSource = (*URLIPRange)(nil)
)<|MERGE_RESOLUTION|>--- conflicted
+++ resolved
@@ -96,25 +96,14 @@
 
 func (s *URLIPRange) getPrefixes() ([]netip.Prefix, error) {
 	var fullPrefixes []netip.Prefix
-<<<<<<< HEAD
-
-	// Fetch ipv4 list
-	prefixes, err := s.fetch(s.URL)
-	if err != nil {
-		return nil, err
-	}
-	fullPrefixes = append(fullPrefixes, prefixes...)
-
-=======
     for _, url := range s.URLs {
-	    // fetch ipv4 list
+	    // Fetch list
 	    prefixes, err := s.fetch(url)
 	    if err != nil {
 		    return nil, err
 	    }
 	    fullPrefixes = append(fullPrefixes, prefixes...)
     }
->>>>>>> 8f983879
 
 	return fullPrefixes, nil
 }
